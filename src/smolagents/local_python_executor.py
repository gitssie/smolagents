#!/usr/bin/env python
# coding=utf-8

# Copyright 2024 The HuggingFace Inc. team. All rights reserved.
#
# Licensed under the Apache License, Version 2.0 (the "License");
# you may not use this file except in compliance with the License.
# You may obtain a copy of the License at
#
#     http://www.apache.org/licenses/LICENSE-2.0
#
# Unless required by applicable law or agreed to in writing, software
# distributed under the License is distributed on an "AS IS" BASIS,
# WITHOUT WARRANTIES OR CONDITIONS OF ANY KIND, either express or implied.
# See the License for the specific language governing permissions and
# limitations under the License.
import ast
import builtins
import difflib
import inspect
import logging
import math
import re
from collections.abc import Mapping
from functools import wraps
from importlib import import_module
from importlib.util import find_spec
from types import BuiltinFunctionType, FunctionType, ModuleType
from typing import Any, Callable, Dict, List, Optional, Set, Tuple
<<<<<<< HEAD
import cachetools
import numpy as np
import pandas as pd

from .utils import BASE_BUILTIN_MODULES, truncate_content, StringBuffer, Display
=======

>>>>>>> 0329674d
from .tools import Tool
from .utils import BASE_BUILTIN_MODULES, truncate_content


logger = logging.getLogger(__name__)


class InterpreterError(ValueError):
    """
    An error raised when the interpreter cannot evaluate a Python expression, due to syntax error or unsupported
    operations.
    """

    pass


ERRORS = {
    name: getattr(builtins, name)
    for name in dir(builtins)
    if isinstance(getattr(builtins, name), type) and issubclass(getattr(builtins, name), BaseException)
}

DEFAULT_MAX_LEN_OUTPUT = 50000
MAX_OPERATIONS = 1000
MAX_WHILE_ITERATIONS = 1000


def custom_print(args,exprs):
    arr = []
    if len(args) == len(exprs):
        for i in range(len(args)):
            if isinstance(args[i],Display):
                arr.append(args[i].display(exprs[i]))
            else:
                arr.append(str(args[i]))
    else:
        for item in args:
            arr.append(str(item))
    return " ".join(arr) + "\n"

def custom_str(args):
    return StringBuffer(args)

BASE_PYTHON_TOOLS = {
    "print": custom_print,
    "isinstance": isinstance,
    "range": range,
    "float": float,
    "int": int,
    "bool": bool,
    "str": custom_str,
    "set": set,
    "list": list,
    "dict": dict,
    "tuple": tuple,
    "round": round,
    "ceil": math.ceil,
    "floor": math.floor,
    "log": math.log,
    "exp": math.exp,
    "sin": math.sin,
    "cos": math.cos,
    "tan": math.tan,
    "asin": math.asin,
    "acos": math.acos,
    "atan": math.atan,
    "atan2": math.atan2,
    "degrees": math.degrees,
    "radians": math.radians,
    "pow": pow,
    "sqrt": math.sqrt,
    "len": len,
    "sum": sum,
    "max": max,
    "min": min,
    "abs": abs,
    "enumerate": enumerate,
    "zip": zip,
    "reversed": reversed,
    "sorted": sorted,
    "all": all,
    "any": any,
    "map": map,
    "filter": filter,
    "ord": ord,
    "chr": chr,
    "next": next,
    "iter": iter,
    "divmod": divmod,
    "callable": callable,
    "getattr": getattr,
    "hasattr": hasattr,
    "setattr": setattr,
    "issubclass": issubclass,
    "type": type,
    "complex": complex,
}

DANGEROUS_MODULES = [
    "builtins",
    "io",
    "multiprocessing",
    "os",
    "pathlib",
    "pty",
    "shutil",
    "socket",
    "subprocess",
    "sys",
]

DANGEROUS_FUNCTIONS = [
    "builtins.compile",
    "builtins.eval",
    "builtins.exec",
    "builtins.globals",
    "builtins.locals",
    "builtins.__import__",
    "os.popen",
    "os.system",
    "posix.system",
]


class PrintContainer:
    def __init__(self):
        self.value = ""

    def append(self, text):
        self.value += text
        return self

    def __iadd__(self, other):
        """Implements the += operator"""
        self.value += str(other)
        return self

    def __str__(self):
        """String representation"""
        return self.value

    def __repr__(self):
        """Representation for debugging"""
        return f"PrintContainer({self.value})"

    def __len__(self):
        """Implements len() function support"""
        return len(self.value)


class BreakException(Exception):
    pass


class ContinueException(Exception):
    pass


class ReturnException(Exception):
    def __init__(self, value):
        self.value = value


def get_iterable(obj):
    if isinstance(obj, list):
        return obj
    elif hasattr(obj, "__iter__"):
        return list(obj)
    else:
        raise InterpreterError("Object is not iterable")


def fix_final_answer_code(code: str) -> str:
    """
    Sometimes an LLM can try to assign a variable to final_answer, which would break the final_answer() tool.
    This function fixes this behaviour by replacing variable assignments to final_answer with final_answer_variable,
    while preserving function calls to final_answer().
    """
    # First, find if there's a direct assignment to final_answer
    # Use word boundary and negative lookbehind to ensure it's not an object attribute
    assignment_pattern = r"(?<!\.)(?<!\w)\bfinal_answer\s*="
    if "final_answer(" not in code or not re.search(assignment_pattern, code):
        # If final_answer tool is not called in this blob, then doing the replacement is hazardous because it could false the model's memory for next steps.
        # Let's not modify the code and leave the subsequent assignment error happen.
        return code

    # Pattern for replacing variable assignments
    # Looks for 'final_answer' followed by '=' with optional whitespace
    # Negative lookbehind ensures we don't match object attributes
    assignment_regex = r"(?<!\.)(?<!\w)(\bfinal_answer)(\s*=)"
    code = re.sub(assignment_regex, r"final_answer_variable\2", code)

    # Pattern for replacing variable usage but not function calls
    # Negative lookahead (?!\s*\() ensures we don't match function calls
    # Negative lookbehind (?<!\.|\w) ensures we don't match object methods or other variables
    variable_regex = r"(?<!\.)(?<!\w)(\bfinal_answer\b)(?!\s*\()"
    code = re.sub(variable_regex, "final_answer_variable", code)
    return code


def safer_eval(func: Callable):
    """
    Decorator to make the evaluation of a function safer by checking its return value.

    Args:
        func: Function to make safer.

    Returns:
        Callable: Safer function with return value check.
    """

    @wraps(func)
    def _check_return(
        expression,
        state,
        static_tools,
        custom_tools,
        authorized_imports=BASE_BUILTIN_MODULES,
    ):
        result = func(expression, state, static_tools, custom_tools, authorized_imports=authorized_imports)
        if "*" not in authorized_imports:
            if isinstance(result, ModuleType):
                for module_name in DANGEROUS_MODULES:
                    if (
                        module_name not in authorized_imports
                        and result.__name__ == module_name
                        # builtins has no __file__ attribute
                        and getattr(result, "__file__", "")
                        == (getattr(import_module(module_name), "__file__", "") if find_spec(module_name) else "")
                    ):
                        raise InterpreterError(f"Forbidden access to module: {module_name}")
            elif isinstance(result, dict) and result.get("__name__"):
                for module_name in DANGEROUS_MODULES:
                    if (
                        module_name not in authorized_imports
                        and result["__name__"] == module_name
                        # builtins has no __file__ attribute
                        and result.get("__file__", "")
                        == (getattr(import_module(module_name), "__file__", "") if find_spec(module_name) else "")
                    ):
                        raise InterpreterError(f"Forbidden access to module: {module_name}")
            elif isinstance(result, (FunctionType, BuiltinFunctionType)):
                for qualified_function_name in DANGEROUS_FUNCTIONS:
                    module_name, function_name = qualified_function_name.rsplit(".", 1)
                    if (
                        function_name not in static_tools
                        and result.__name__ == function_name
                        and result.__module__ == module_name
                    ):
                        raise InterpreterError(f"Forbidden access to function: {function_name}")
        return result

    return _check_return


def evaluate_unaryop(
    expression: ast.UnaryOp,
    state: Dict[str, Any],
    static_tools: Dict[str, Callable],
    custom_tools: Dict[str, Callable],
    authorized_imports: List[str],
) -> Any:
    operand = evaluate_ast(expression.operand, state, static_tools, custom_tools, authorized_imports)
    if isinstance(expression.op, ast.USub):
        return -operand
    elif isinstance(expression.op, ast.UAdd):
        return operand
    elif isinstance(expression.op, ast.Not):
        return not operand
    elif isinstance(expression.op, ast.Invert):
        return ~operand
    else:
        raise InterpreterError(f"Unary operation {expression.op.__class__.__name__} is not supported.")


def evaluate_lambda(
    lambda_expression: ast.Lambda,
    state: Dict[str, Any],
    static_tools: Dict[str, Callable],
    custom_tools: Dict[str, Callable],
    authorized_imports: List[str],
) -> Callable:
    args = [arg.arg for arg in lambda_expression.args.args]

    def lambda_func(*values: Any) -> Any:
        new_state = state.copy()
        for arg, value in zip(args, values):
            new_state[arg] = value
        return evaluate_ast(
            lambda_expression.body,
            new_state,
            static_tools,
            custom_tools,
            authorized_imports,
        )

    return lambda_func


def evaluate_while(
    while_loop: ast.While,
    state: Dict[str, Any],
    static_tools: Dict[str, Callable],
    custom_tools: Dict[str, Callable],
    authorized_imports: List[str],
) -> None:
    iterations = 0
    while evaluate_ast(while_loop.test, state, static_tools, custom_tools, authorized_imports):
        for node in while_loop.body:
            try:
                evaluate_ast(node, state, static_tools, custom_tools, authorized_imports)
            except BreakException:
                return None
            except ContinueException:
                break
        iterations += 1
        if iterations > MAX_WHILE_ITERATIONS:
            raise InterpreterError(f"Maximum number of {MAX_WHILE_ITERATIONS} iterations in While loop exceeded")
    return None


def create_function(
    func_def: ast.FunctionDef,
    state: Dict[str, Any],
    static_tools: Dict[str, Callable],
    custom_tools: Dict[str, Callable],
    authorized_imports: List[str],
) -> Callable:
    def new_func(*args: Any, **kwargs: Any) -> Any:
        func_state = state.copy()
        arg_names = [arg.arg for arg in func_def.args.args]
        default_values = [
            evaluate_ast(d, state, static_tools, custom_tools, authorized_imports) for d in func_def.args.defaults
        ]

        # Apply default values
        defaults = dict(zip(arg_names[-len(default_values) :], default_values))

        # Set positional arguments
        for name, value in zip(arg_names, args):
            func_state[name] = value

        # Set keyword arguments
        for name, value in kwargs.items():
            func_state[name] = value

        # Handle variable arguments
        if func_def.args.vararg:
            vararg_name = func_def.args.vararg.arg
            func_state[vararg_name] = args

        if func_def.args.kwarg:
            kwarg_name = func_def.args.kwarg.arg
            func_state[kwarg_name] = kwargs

        # Set default values for arguments that were not provided
        for name, value in defaults.items():
            if name not in func_state:
                func_state[name] = value

        # Update function state with self and __class__
        if func_def.args.args and func_def.args.args[0].arg == "self":
            if args:
                func_state["self"] = args[0]
                func_state["__class__"] = args[0].__class__

        result = None
        try:
            for stmt in func_def.body:
                result = evaluate_ast(stmt, func_state, static_tools, custom_tools, authorized_imports)
        except ReturnException as e:
            result = e.value

        if func_def.name == "__init__":
            return None

        return result

    return new_func


def evaluate_function_def(
    func_def: ast.FunctionDef,
    state: Dict[str, Any],
    static_tools: Dict[str, Callable],
    custom_tools: Dict[str, Callable],
    authorized_imports: List[str],
) -> Callable:
    custom_tools[func_def.name] = create_function(func_def, state, static_tools, custom_tools, authorized_imports)
    return custom_tools[func_def.name]


def evaluate_class_def(
    class_def: ast.ClassDef,
    state: Dict[str, Any],
    static_tools: Dict[str, Callable],
    custom_tools: Dict[str, Callable],
    authorized_imports: List[str],
) -> type:
    class_name = class_def.name
    bases = [evaluate_ast(base, state, static_tools, custom_tools, authorized_imports) for base in class_def.bases]
    class_dict = {}

    for stmt in class_def.body:
        if isinstance(stmt, ast.FunctionDef):
            class_dict[stmt.name] = evaluate_ast(stmt, state, static_tools, custom_tools, authorized_imports)
        elif isinstance(stmt, ast.Assign):
            for target in stmt.targets:
                if isinstance(target, ast.Name):
                    class_dict[target.id] = evaluate_ast(
                        stmt.value,
                        state,
                        static_tools,
                        custom_tools,
                        authorized_imports,
                    )
                elif isinstance(target, ast.Attribute):
                    class_dict[target.attr] = evaluate_ast(
                        stmt.value,
                        state,
                        static_tools,
                        custom_tools,
                        authorized_imports,
                    )
        else:
            raise InterpreterError(f"Unsupported statement in class body: {stmt.__class__.__name__}")

    new_class = type(class_name, tuple(bases), class_dict)
    state[class_name] = new_class
    return new_class


def evaluate_augassign(
    expression: ast.AugAssign,
    state: Dict[str, Any],
    static_tools: Dict[str, Callable],
    custom_tools: Dict[str, Callable],
    authorized_imports: List[str],
) -> Any:
    def get_current_value(target: ast.AST) -> Any:
        if isinstance(target, ast.Name):
            return state.get(target.id, 0)
        elif isinstance(target, ast.Subscript):
            obj = evaluate_ast(target.value, state, static_tools, custom_tools, authorized_imports)
            key = evaluate_ast(target.slice, state, static_tools, custom_tools, authorized_imports)
            return obj[key]
        elif isinstance(target, ast.Attribute):
            obj = evaluate_ast(target.value, state, static_tools, custom_tools, authorized_imports)
            return getattr(obj, target.attr)
        elif isinstance(target, ast.Tuple):
            return tuple(get_current_value(elt) for elt in target.elts)
        elif isinstance(target, ast.List):
            return [get_current_value(elt) for elt in target.elts]
        else:
            raise InterpreterError("AugAssign not supported for {type(target)} targets.")

    current_value = get_current_value(expression.target)
    value_to_add = evaluate_ast(expression.value, state, static_tools, custom_tools, authorized_imports)

    if isinstance(expression.op, ast.Add):
        if isinstance(current_value, list):
            if not isinstance(value_to_add, list):
                raise InterpreterError(f"Cannot add non-list value {value_to_add} to a list.")
            current_value += value_to_add
        else:
            current_value += value_to_add
    elif isinstance(expression.op, ast.Sub):
        current_value -= value_to_add
    elif isinstance(expression.op, ast.Mult):
        current_value *= value_to_add
    elif isinstance(expression.op, ast.Div):
        current_value /= value_to_add
    elif isinstance(expression.op, ast.Mod):
        current_value %= value_to_add
    elif isinstance(expression.op, ast.Pow):
        current_value **= value_to_add
    elif isinstance(expression.op, ast.FloorDiv):
        current_value //= value_to_add
    elif isinstance(expression.op, ast.BitAnd):
        current_value &= value_to_add
    elif isinstance(expression.op, ast.BitOr):
        current_value |= value_to_add
    elif isinstance(expression.op, ast.BitXor):
        current_value ^= value_to_add
    elif isinstance(expression.op, ast.LShift):
        current_value <<= value_to_add
    elif isinstance(expression.op, ast.RShift):
        current_value >>= value_to_add
    else:
        raise InterpreterError(f"Operation {type(expression.op).__name__} is not supported.")

    # Update the state: current_value has been updated in-place
    set_value(
        expression.target,
        current_value,
        state,
        static_tools,
        custom_tools,
        authorized_imports,
    )

    return current_value


def evaluate_boolop(
    node: ast.BoolOp,
    state: Dict[str, Any],
    static_tools: Dict[str, Callable],
    custom_tools: Dict[str, Callable],
    authorized_imports: List[str],
) -> bool:
    if isinstance(node.op, ast.And):
        for value in node.values:
            if not evaluate_ast(value, state, static_tools, custom_tools, authorized_imports):
                return False
        return True
    elif isinstance(node.op, ast.Or):
        for value in node.values:
            if evaluate_ast(value, state, static_tools, custom_tools, authorized_imports):
                return True
        return False


def evaluate_binop(
    binop: ast.BinOp,
    state: Dict[str, Any],
    static_tools: Dict[str, Callable],
    custom_tools: Dict[str, Callable],
    authorized_imports: List[str],
) -> Any:
    # Recursively evaluate the left and right operands
    left_val = evaluate_ast(binop.left, state, static_tools, custom_tools, authorized_imports)
    right_val = evaluate_ast(binop.right, state, static_tools, custom_tools, authorized_imports)

    # Determine the operation based on the type of the operator in the BinOp
    if isinstance(binop.op, ast.Add):
        return left_val + right_val
    elif isinstance(binop.op, ast.Sub):
        return left_val - right_val
    elif isinstance(binop.op, ast.Mult):
        return left_val * right_val
    elif isinstance(binop.op, ast.Div):
        return left_val / right_val
    elif isinstance(binop.op, ast.Mod):
        return left_val % right_val
    elif isinstance(binop.op, ast.Pow):
        return left_val**right_val
    elif isinstance(binop.op, ast.FloorDiv):
        return left_val // right_val
    elif isinstance(binop.op, ast.BitAnd):
        return left_val & right_val
    elif isinstance(binop.op, ast.BitOr):
        return left_val | right_val
    elif isinstance(binop.op, ast.BitXor):
        return left_val ^ right_val
    elif isinstance(binop.op, ast.LShift):
        return left_val << right_val
    elif isinstance(binop.op, ast.RShift):
        return left_val >> right_val
    else:
        raise NotImplementedError(f"Binary operation {type(binop.op).__name__} is not implemented.")


def evaluate_assign(
    assign: ast.Assign,
    state: Dict[str, Any],
    static_tools: Dict[str, Callable],
    custom_tools: Dict[str, Callable],
    authorized_imports: List[str],
) -> Any:
    result = evaluate_ast(assign.value, state, static_tools, custom_tools, authorized_imports)
    if len(assign.targets) == 1:
        target = assign.targets[0]
        set_value(target, result, state, static_tools, custom_tools, authorized_imports)
    else:
        expanded_values = []
        for tgt in assign.targets:
            if isinstance(tgt, ast.Starred):
                expanded_values.extend(result)
            else:
                expanded_values.append(result)

        for tgt, val in zip(assign.targets, expanded_values):
            set_value(tgt, val, state, static_tools, custom_tools, authorized_imports)
    return result


def set_value(
    target: ast.AST,
    value: Any,
    state: Dict[str, Any],
    static_tools: Dict[str, Callable],
    custom_tools: Dict[str, Callable],
    authorized_imports: List[str],
) -> None:
    if isinstance(target, ast.Name):
        if target.id in static_tools:
            raise InterpreterError(f"Cannot assign to name '{target.id}': doing this would erase the existing tool!")
        state[target.id] = value
    elif isinstance(target, ast.Tuple):
        if not isinstance(value, tuple):
            if hasattr(value, "__iter__") and not isinstance(value, (str, bytes)):
                value = tuple(value)
            else:
                raise InterpreterError("Cannot unpack non-tuple value")
        if len(target.elts) != len(value):
            raise InterpreterError("Cannot unpack tuple of wrong size")
        for i, elem in enumerate(target.elts):
            set_value(elem, value[i], state, static_tools, custom_tools, authorized_imports)
    elif isinstance(target, ast.Subscript):
        obj = evaluate_ast(target.value, state, static_tools, custom_tools, authorized_imports)
        key = evaluate_ast(target.slice, state, static_tools, custom_tools, authorized_imports)
        obj[key] = value
    elif isinstance(target, ast.Attribute):
        obj = evaluate_ast(target.value, state, static_tools, custom_tools, authorized_imports)
        setattr(obj, target.attr, value)


def evaluate_call(
    call: ast.Call,
    state: Dict[str, Any],
    static_tools: Dict[str, Callable],
    custom_tools: Dict[str, Callable],
    authorized_imports: List[str],
) -> Any:
    if not isinstance(call.func, (ast.Call, ast.Lambda, ast.Attribute, ast.Name, ast.Subscript)):
        raise InterpreterError(f"This is not a correct function: {call.func}).")

    func, func_name = None, None

    if isinstance(call.func, ast.Call):
        func = evaluate_ast(call.func, state, static_tools, custom_tools, authorized_imports)
    elif isinstance(call.func, ast.Lambda):
        func = evaluate_ast(call.func, state, static_tools, custom_tools, authorized_imports)
    elif isinstance(call.func, ast.Attribute):
        obj = evaluate_ast(call.func.value, state, static_tools, custom_tools, authorized_imports)
        func_name = call.func.attr
        if not hasattr(obj, func_name):
            raise InterpreterError(f"Object {obj} has no attribute {func_name}")
        func = getattr(obj, func_name)
    elif isinstance(call.func, ast.Name):
        func_name = call.func.id
        if func_name in state:
            func = state[func_name]
        elif func_name in static_tools:
            func = static_tools[func_name]
        elif func_name in custom_tools:
            func = custom_tools[func_name]
        elif func_name in ERRORS:
            func = ERRORS[func_name]
        else:
            raise InterpreterError(
                f"It is not permitted to evaluate other functions than the provided tools or functions defined/imported in previous code (tried to execute {call.func.id})."
            )
    elif isinstance(call.func, ast.Subscript):
        func = evaluate_ast(call.func, state, static_tools, custom_tools, authorized_imports)
        if not callable(func):
            raise InterpreterError(f"This is not a correct function: {call.func}).")
        func_name = None

    args = []
    for arg in call.args:
        if isinstance(arg, ast.Starred):
            args.extend(evaluate_ast(arg.value, state, static_tools, custom_tools, authorized_imports))
        else:
            args.append(evaluate_ast(arg, state, static_tools, custom_tools, authorized_imports))

    kwargs = {
        keyword.arg: evaluate_ast(keyword.value, state, static_tools, custom_tools, authorized_imports)
        for keyword in call.keywords
    }

    if func_name == "super":
        if not args:
            if "__class__" in state and "self" in state:
                return super(state["__class__"], state["self"])
            else:
                raise InterpreterError("super() needs at least one argument")
        cls = args[0]
        if not isinstance(cls, type):
            raise InterpreterError("super() argument 1 must be type")
        if len(args) == 1:
            return super(cls)
        elif len(args) == 2:
            instance = args[1]
            return super(cls, instance)
        else:
            raise InterpreterError("super() takes at most 2 arguments")
<<<<<<< HEAD
    else:
        if func_name == "print":
            state["_print_outputs"] += static_tools["print"](args,call.args)
            return None
        else:  # Assume it's a callable object
            if (
                (inspect.getmodule(func) == builtins)
                and inspect.isbuiltin(func)
                and (func not in static_tools.values())
            ):
                raise InterpreterError(
                    f"Invoking a builtin function that has not been explicitly added as a tool is not allowed ({func_name})."
                )
            return func(*args, **kwargs)
=======
    elif func_name == "print":
        state["_print_outputs"] += " ".join(map(str, args)) + "\n"
        return None
    else:  # Assume it's a callable object
        if (inspect.getmodule(func) == builtins) and inspect.isbuiltin(func) and (func not in static_tools.values()):
            raise InterpreterError(
                f"Invoking a builtin function that has not been explicitly added as a tool is not allowed ({func_name})."
            )
        return func(*args, **kwargs)
>>>>>>> 0329674d


def evaluate_subscript(
    subscript: ast.Subscript,
    state: Dict[str, Any],
    static_tools: Dict[str, Callable],
    custom_tools: Dict[str, Callable],
    authorized_imports: List[str],
) -> Any:
    index = evaluate_ast(subscript.slice, state, static_tools, custom_tools, authorized_imports)
    value = evaluate_ast(subscript.value, state, static_tools, custom_tools, authorized_imports)
    try:
        return value[index]
    except (KeyError, IndexError, TypeError) as e:
        error_message = f"Could not index {value} with '{index}': {type(e).__name__}: {e}"
        if isinstance(index, str) and isinstance(value, Mapping):
            close_matches = difflib.get_close_matches(index, list(value.keys()))
            if len(close_matches) > 0:
                error_message += f". Maybe you meant one of these indexes instead: {str(close_matches)}"
        raise InterpreterError(error_message) from e


def evaluate_name(
    name: ast.Name,
    state: Dict[str, Any],
    static_tools: Dict[str, Callable],
    custom_tools: Dict[str, Callable],
    authorized_imports: List[str],
) -> Any:
    if name.id in state:
        return state[name.id]
    elif name.id in static_tools:
        return static_tools[name.id]
    elif name.id in custom_tools:
        return custom_tools[name.id]
    elif name.id in ERRORS:
        return ERRORS[name.id]
    close_matches = difflib.get_close_matches(name.id, list(state.keys()))
    if len(close_matches) > 0:
        return state[close_matches[0]]
    raise InterpreterError(f"The variable `{name.id}` is not defined.")


def evaluate_condition(
    condition: ast.Compare,
    state: Dict[str, Any],
    static_tools: Dict[str, Callable],
    custom_tools: Dict[str, Callable],
    authorized_imports: List[str],
) -> bool | object:
    result = True
    left = evaluate_ast(condition.left, state, static_tools, custom_tools, authorized_imports)
    for i, (op, comparator) in enumerate(zip(condition.ops, condition.comparators)):
        op = type(op)
        right = evaluate_ast(comparator, state, static_tools, custom_tools, authorized_imports)
        if op == ast.Eq:
            current_result = left == right
        elif op == ast.NotEq:
            current_result = left != right
        elif op == ast.Lt:
            current_result = left < right
        elif op == ast.LtE:
            current_result = left <= right
        elif op == ast.Gt:
            current_result = left > right
        elif op == ast.GtE:
            current_result = left >= right
        elif op == ast.Is:
            current_result = left is right
        elif op == ast.IsNot:
            current_result = left is not right
        elif op == ast.In:
            current_result = left in right
        elif op == ast.NotIn:
            current_result = left not in right
        else:
            raise InterpreterError(f"Unsupported comparison operator: {op}")

        if current_result is False:
            return False
        result = current_result if i == 0 else (result and current_result)
        left = right
    return result


def evaluate_if(
    if_statement: ast.If,
    state: Dict[str, Any],
    static_tools: Dict[str, Callable],
    custom_tools: Dict[str, Callable],
    authorized_imports: List[str],
) -> Any:
    result = None
    test_result = evaluate_ast(if_statement.test, state, static_tools, custom_tools, authorized_imports)
    if test_result:
        for line in if_statement.body:
            line_result = evaluate_ast(line, state, static_tools, custom_tools, authorized_imports)
            if line_result is not None:
                result = line_result
    else:
        for line in if_statement.orelse:
            line_result = evaluate_ast(line, state, static_tools, custom_tools, authorized_imports)
            if line_result is not None:
                result = line_result
    return result


def evaluate_for(
    for_loop: ast.For,
    state: Dict[str, Any],
    static_tools: Dict[str, Callable],
    custom_tools: Dict[str, Callable],
    authorized_imports: List[str],
) -> Any:
    result = None
    iterator = evaluate_ast(for_loop.iter, state, static_tools, custom_tools, authorized_imports)
    for counter in iterator:
        set_value(
            for_loop.target,
            counter,
            state,
            static_tools,
            custom_tools,
            authorized_imports,
        )
        for node in for_loop.body:
            try:
                line_result = evaluate_ast(node, state, static_tools, custom_tools, authorized_imports)
                if line_result is not None:
                    result = line_result
            except BreakException:
                break
            except ContinueException:
                continue
        else:
            continue
        break
    return result


def evaluate_listcomp(
    listcomp: ast.ListComp,
    state: Dict[str, Any],
    static_tools: Dict[str, Callable],
    custom_tools: Dict[str, Callable],
    authorized_imports: List[str],
) -> List[Any]:
    def inner_evaluate(generators: List[ast.comprehension], index: int, current_state: Dict[str, Any]) -> List[Any]:
        if index >= len(generators):
            return [
                evaluate_ast(
                    listcomp.elt,
                    current_state,
                    static_tools,
                    custom_tools,
                    authorized_imports,
                )
            ]
        generator = generators[index]
        iter_value = evaluate_ast(
            generator.iter,
            current_state,
            static_tools,
            custom_tools,
            authorized_imports,
        )
        result = []
        for value in iter_value:
            new_state = current_state.copy()
            if isinstance(generator.target, ast.Tuple):
                for idx, elem in enumerate(generator.target.elts):
                    new_state[elem.id] = value[idx]
            else:
                new_state[generator.target.id] = value
            if all(
                evaluate_ast(if_clause, new_state, static_tools, custom_tools, authorized_imports)
                for if_clause in generator.ifs
            ):
                result.extend(inner_evaluate(generators, index + 1, new_state))
        return result

    return inner_evaluate(listcomp.generators, 0, state)


def evaluate_setcomp(
    setcomp: ast.SetComp,
    state: Dict[str, Any],
    static_tools: Dict[str, Callable],
    custom_tools: Dict[str, Callable],
    authorized_imports: List[str],
) -> Set[Any]:
    result = set()
    for gen in setcomp.generators:
        iter_value = evaluate_ast(gen.iter, state, static_tools, custom_tools, authorized_imports)
        for value in iter_value:
            new_state = state.copy()
            set_value(
                gen.target,
                value,
                new_state,
                static_tools,
                custom_tools,
                authorized_imports,
            )
            if all(
                evaluate_ast(if_clause, new_state, static_tools, custom_tools, authorized_imports)
                for if_clause in gen.ifs
            ):
                element = evaluate_ast(
                    setcomp.elt,
                    new_state,
                    static_tools,
                    custom_tools,
                    authorized_imports,
                )
                result.add(element)
    return result


def evaluate_try(
    try_node: ast.Try,
    state: Dict[str, Any],
    static_tools: Dict[str, Callable],
    custom_tools: Dict[str, Callable],
    authorized_imports: List[str],
) -> None:
    try:
        for stmt in try_node.body:
            evaluate_ast(stmt, state, static_tools, custom_tools, authorized_imports)
    except Exception as e:
        matched = False
        for handler in try_node.handlers:
            if handler.type is None or isinstance(
                e,
                evaluate_ast(handler.type, state, static_tools, custom_tools, authorized_imports),
            ):
                matched = True
                if handler.name:
                    state[handler.name] = e
                for stmt in handler.body:
                    evaluate_ast(stmt, state, static_tools, custom_tools, authorized_imports)
                break
        if not matched:
            raise e
    else:
        if try_node.orelse:
            for stmt in try_node.orelse:
                evaluate_ast(stmt, state, static_tools, custom_tools, authorized_imports)
    finally:
        if try_node.finalbody:
            for stmt in try_node.finalbody:
                evaluate_ast(stmt, state, static_tools, custom_tools, authorized_imports)


def evaluate_raise(
    raise_node: ast.Raise,
    state: Dict[str, Any],
    static_tools: Dict[str, Callable],
    custom_tools: Dict[str, Callable],
    authorized_imports: List[str],
) -> None:
    if raise_node.exc is not None:
        exc = evaluate_ast(raise_node.exc, state, static_tools, custom_tools, authorized_imports)
    else:
        exc = None
    if raise_node.cause is not None:
        cause = evaluate_ast(raise_node.cause, state, static_tools, custom_tools, authorized_imports)
    else:
        cause = None
    if exc is not None:
        if cause is not None:
            raise exc from cause
        else:
            raise exc
    else:
        raise InterpreterError("Re-raise is not supported without an active exception")


def evaluate_assert(
    assert_node: ast.Assert,
    state: Dict[str, Any],
    static_tools: Dict[str, Callable],
    custom_tools: Dict[str, Callable],
    authorized_imports: List[str],
) -> None:
    test_result = evaluate_ast(assert_node.test, state, static_tools, custom_tools, authorized_imports)
    if not test_result:
        if assert_node.msg:
            msg = evaluate_ast(assert_node.msg, state, static_tools, custom_tools, authorized_imports)
            raise AssertionError(msg)
        else:
            # Include the failing condition in the assertion message
            test_code = ast.unparse(assert_node.test)
            raise AssertionError(f"Assertion failed: {test_code}")


def evaluate_with(
    with_node: ast.With,
    state: Dict[str, Any],
    static_tools: Dict[str, Callable],
    custom_tools: Dict[str, Callable],
    authorized_imports: List[str],
) -> None:
    contexts = []
    for item in with_node.items:
        context_expr = evaluate_ast(item.context_expr, state, static_tools, custom_tools, authorized_imports)
        if item.optional_vars:
            state[item.optional_vars.id] = context_expr.__enter__()
            contexts.append(state[item.optional_vars.id])
        else:
            context_var = context_expr.__enter__()
            contexts.append(context_var)

    try:
        for stmt in with_node.body:
            evaluate_ast(stmt, state, static_tools, custom_tools, authorized_imports)
    except Exception as e:
        for context in reversed(contexts):
            context.__exit__(type(e), e, e.__traceback__)
        raise
    else:
        for context in reversed(contexts):
            context.__exit__(None, None, None)


def get_safe_module(raw_module, authorized_imports, visited=None):
    """Creates a safe copy of a module or returns the original if it's a function"""
    # If it's a function or non-module object, return it directly
    if not isinstance(raw_module, ModuleType):
        return raw_module

    # Handle circular references: Initialize visited set for the first call
    if visited is None:
        visited = set()

    module_id = id(raw_module)
    if module_id in visited:
        return raw_module  # Return original for circular refs

    visited.add(module_id)

    # Create new module for actual modules
    safe_module = ModuleType(raw_module.__name__)

    # Copy all attributes by reference, recursively checking modules
    for attr_name in dir(raw_module):
        try:
            attr_value = getattr(raw_module, attr_name)
        except (ImportError, AttributeError) as e:
            # lazy / dynamic loading module -> INFO log and skip
            logger.info(
                f"Skipping import error while copying {raw_module.__name__}.{attr_name}: {type(e).__name__} - {e}"
            )
            continue
        # Recursively process nested modules, passing visited set
        if isinstance(attr_value, ModuleType):
            attr_value = get_safe_module(attr_value, authorized_imports, visited=visited)

        setattr(safe_module, attr_name, attr_value)

    return safe_module


def check_module_authorized(module_name, authorized_imports):
    if "*" in authorized_imports:
        return True
    else:
        module_path = module_name.split(".")
        # ["A", "B", "C"] -> ["A", "A.B", "A.B.C"]
        module_subpaths = [".".join(module_path[:i]) for i in range(1, len(module_path) + 1)]
        return any(subpath in authorized_imports for subpath in module_subpaths)


def evaluate_import(expression, state, authorized_imports):
    if isinstance(expression, ast.Import):
        for alias in expression.names:
            if check_module_authorized(alias.name, authorized_imports):
                raw_module = import_module(alias.name)
                state[alias.asname or alias.name] = get_safe_module(raw_module, authorized_imports)
            else:
                raise InterpreterError(
                    f"Import of {alias.name} is not allowed. Authorized imports are: {str(authorized_imports)}"
                )
        return None
    elif isinstance(expression, ast.ImportFrom):
        if check_module_authorized(expression.module, authorized_imports):
            raw_module = __import__(expression.module, fromlist=[alias.name for alias in expression.names])
            module = get_safe_module(raw_module, authorized_imports)
            if expression.names[0].name == "*":  # Handle "from module import *"
                if hasattr(module, "__all__"):  # If module has __all__, import only those names
                    for name in module.__all__:
                        state[name] = getattr(module, name)
                else:  # If no __all__, import all public names (those not starting with '_')
                    for name in dir(module):
                        if not name.startswith("_"):
                            state[name] = getattr(module, name)
            else:  # regular from imports
                for alias in expression.names:
                    if hasattr(module, alias.name):
                        state[alias.asname or alias.name] = getattr(module, alias.name)
                    else:
                        raise InterpreterError(f"Module {expression.module} has no attribute {alias.name}")
        else:
            raise InterpreterError(
                f"Import from {expression.module} is not allowed. Authorized imports are: {str(authorized_imports)}"
            )
        return None


def evaluate_dictcomp(
    dictcomp: ast.DictComp,
    state: Dict[str, Any],
    static_tools: Dict[str, Callable],
    custom_tools: Dict[str, Callable],
    authorized_imports: List[str],
) -> Dict[Any, Any]:
    result = {}
    for gen in dictcomp.generators:
        iter_value = evaluate_ast(gen.iter, state, static_tools, custom_tools, authorized_imports)
        for value in iter_value:
            new_state = state.copy()
            set_value(
                gen.target,
                value,
                new_state,
                static_tools,
                custom_tools,
                authorized_imports,
            )
            if all(
                evaluate_ast(if_clause, new_state, static_tools, custom_tools, authorized_imports)
                for if_clause in gen.ifs
            ):
                key = evaluate_ast(
                    dictcomp.key,
                    new_state,
                    static_tools,
                    custom_tools,
                    authorized_imports,
                )
                val = evaluate_ast(
                    dictcomp.value,
                    new_state,
                    static_tools,
                    custom_tools,
                    authorized_imports,
                )
                result[key] = val
    return result


def evaluate_delete(
    delete_node: ast.Delete,
    state: Dict[str, Any],
    static_tools: Dict[str, Callable],
    custom_tools: Dict[str, Callable],
    authorized_imports: List[str],
) -> None:
    """
    Evaluate a delete statement (del x, del x[y]).

    Args:
        delete_node: The AST Delete node to evaluate
        state: The current state dictionary
        static_tools: Dictionary of static tools
        custom_tools: Dictionary of custom tools
        authorized_imports: List of authorized imports
    """
    for target in delete_node.targets:
        if isinstance(target, ast.Name):
            # Handle simple variable deletion (del x)
            if target.id in state:
                del state[target.id]
            else:
                raise InterpreterError(f"Cannot delete name '{target.id}': name is not defined")
        elif isinstance(target, ast.Subscript):
            # Handle index/key deletion (del x[y])
            obj = evaluate_ast(target.value, state, static_tools, custom_tools, authorized_imports)
            index = evaluate_ast(target.slice, state, static_tools, custom_tools, authorized_imports)
            try:
                del obj[index]
            except (TypeError, KeyError, IndexError) as e:
                raise InterpreterError(f"Cannot delete index/key: {str(e)}")
        else:
            raise InterpreterError(f"Deletion of {type(target).__name__} targets is not supported")


@safer_eval
def evaluate_ast(
    expression: ast.AST,
    state: Dict[str, Any],
    static_tools: Dict[str, Callable],
    custom_tools: Dict[str, Callable],
    authorized_imports: List[str] = BASE_BUILTIN_MODULES,
):
    """
    Evaluate an abstract syntax tree using the content of the variables stored in a state and only evaluating a given
    set of functions.

    This function will recurse through the nodes of the tree provided.

    Args:
        expression (`ast.AST`):
            The code to evaluate, as an abstract syntax tree.
        state (`Dict[str, Any]`):
            A dictionary mapping variable names to values. The `state` is updated if need be when the evaluation
            encounters assignments.
        static_tools (`Dict[str, Callable]`):
            Functions that may be called during the evaluation. Trying to change one of these static_tools will raise an error.
        custom_tools (`Dict[str, Callable]`):
            Functions that may be called during the evaluation. These static_tools can be overwritten.
        authorized_imports (`List[str]`):
            The list of modules that can be imported by the code. By default, only a few safe modules are allowed.
            If it contains "*", it will authorize any import. Use this at your own risk!
    """
    if state.setdefault("_operations_count", 0) >= MAX_OPERATIONS:
        raise InterpreterError(
            f"Reached the max number of operations of {MAX_OPERATIONS}. Maybe there is an infinite loop somewhere in the code, or you're just asking too many calculations."
        )
    state["_operations_count"] += 1
    common_params = (state, static_tools, custom_tools, authorized_imports)
    if isinstance(expression, ast.Assign):
        # Assignment -> we evaluate the assignment which should update the state
        # We return the variable assigned as it may be used to determine the final result.
        return evaluate_assign(expression, *common_params)
    elif isinstance(expression, ast.AugAssign):
        return evaluate_augassign(expression, *common_params)
    elif isinstance(expression, ast.Call):
        # Function call -> we return the value of the function call
        return evaluate_call(expression, *common_params)
    elif isinstance(expression, ast.Constant):
        # Constant -> just return the value
        return expression.value
    elif isinstance(expression, ast.Tuple):
        return tuple((evaluate_ast(elt, *common_params) for elt in expression.elts))
    elif isinstance(expression, (ast.ListComp, ast.GeneratorExp)):
        return evaluate_listcomp(expression, *common_params)
    elif isinstance(expression, ast.DictComp):
        return evaluate_dictcomp(expression, *common_params)
    elif isinstance(expression, ast.SetComp):
        return evaluate_setcomp(expression, *common_params)
    elif isinstance(expression, ast.UnaryOp):
        return evaluate_unaryop(expression, *common_params)
    elif isinstance(expression, ast.Starred):
        return evaluate_ast(expression.value, *common_params)
    elif isinstance(expression, ast.BoolOp):
        # Boolean operation -> evaluate the operation
        return evaluate_boolop(expression, *common_params)
    elif isinstance(expression, ast.Break):
        raise BreakException()
    elif isinstance(expression, ast.Continue):
        raise ContinueException()
    elif isinstance(expression, ast.BinOp):
        # Binary operation -> execute operation
        return evaluate_binop(expression, *common_params)
    elif isinstance(expression, ast.Compare):
        # Comparison -> evaluate the comparison
        return evaluate_condition(expression, *common_params)
    elif isinstance(expression, ast.Lambda):
        return evaluate_lambda(expression, *common_params)
    elif isinstance(expression, ast.FunctionDef):
        return evaluate_function_def(expression, *common_params)
    elif isinstance(expression, ast.Dict):
        # Dict -> evaluate all keys and values
        keys = (evaluate_ast(k, *common_params) for k in expression.keys)
        values = (evaluate_ast(v, *common_params) for v in expression.values)
        return dict(zip(keys, values))
    elif isinstance(expression, ast.Expr):
        # Expression -> evaluate the content
        return evaluate_ast(expression.value, *common_params)
    elif isinstance(expression, ast.For):
        # For loop -> execute the loop
        return evaluate_for(expression, *common_params)
    elif isinstance(expression, ast.FormattedValue):
        # Formatted value (part of f-string) -> evaluate the content and format it
        value = evaluate_ast(expression.value, *common_params)
        # Early return if no format spec
        if not expression.format_spec:
            return value
        # Apply format specification
        format_spec = evaluate_ast(expression.format_spec, *common_params)
        return format(value, format_spec)
    elif isinstance(expression, ast.If):
        # If -> execute the right branch
        return evaluate_if(expression, *common_params)
    elif hasattr(ast, "Index") and isinstance(expression, ast.Index):
        return evaluate_ast(expression.value, *common_params)
    elif isinstance(expression, ast.JoinedStr):
        return StringBuffer(
            [evaluate_ast(v, state, static_tools, custom_tools, authorized_imports) for v in expression.values]
        )
    elif isinstance(expression, ast.List):
        # List -> evaluate all elements
        return [evaluate_ast(elt, *common_params) for elt in expression.elts]
    elif isinstance(expression, ast.Name):
        # Name -> pick up the value in the state
        return evaluate_name(expression, *common_params)
    elif isinstance(expression, ast.Subscript):
        # Subscript -> return the value of the indexing
        return evaluate_subscript(expression, *common_params)
    elif isinstance(expression, ast.IfExp):
        test_val = evaluate_ast(expression.test, *common_params)
        if test_val:
            return evaluate_ast(expression.body, *common_params)
        else:
            return evaluate_ast(expression.orelse, *common_params)
    elif isinstance(expression, ast.Attribute):
        value = evaluate_ast(expression.value, *common_params)
        return getattr(value, expression.attr)
    elif isinstance(expression, ast.Slice):
        return slice(
            evaluate_ast(expression.lower, *common_params) if expression.lower is not None else None,
            evaluate_ast(expression.upper, *common_params) if expression.upper is not None else None,
            evaluate_ast(expression.step, *common_params) if expression.step is not None else None,
        )
    elif isinstance(expression, ast.While):
        return evaluate_while(expression, *common_params)
    elif isinstance(expression, (ast.Import, ast.ImportFrom)):
        return evaluate_import(expression, state, authorized_imports)
    elif isinstance(expression, ast.ClassDef):
        return evaluate_class_def(expression, *common_params)
    elif isinstance(expression, ast.Try):
        return evaluate_try(expression, *common_params)
    elif isinstance(expression, ast.Raise):
        return evaluate_raise(expression, *common_params)
    elif isinstance(expression, ast.Assert):
        return evaluate_assert(expression, *common_params)
    elif isinstance(expression, ast.With):
        return evaluate_with(expression, *common_params)
    elif isinstance(expression, ast.Set):
        return set((evaluate_ast(elt, *common_params) for elt in expression.elts))
    elif isinstance(expression, ast.Return):
        raise ReturnException(evaluate_ast(expression.value, *common_params) if expression.value else None)
    elif isinstance(expression, ast.Pass):
        return None
    elif isinstance(expression, ast.Delete):
        return evaluate_delete(expression, *common_params)
    else:
        # For now we refuse anything else. Let's add things as we need them.
        raise InterpreterError(f"{expression.__class__.__name__} is not supported.")


class FinalAnswerException(Exception):
    def __init__(self, value):
        self.value = value


def evaluate_python_code(
    code: str,
    static_tools: Optional[Dict[str, Callable]] = None,
    custom_tools: Optional[Dict[str, Callable]] = None,
    state: Optional[Dict[str, Any]] = None,
    authorized_imports: List[str] = BASE_BUILTIN_MODULES,
    max_print_outputs_length: int = DEFAULT_MAX_LEN_OUTPUT,
):
    """
    Evaluate a python expression using the content of the variables stored in a state and only evaluating a given set
    of functions.

    This function will recurse through the nodes of the tree provided.

    Args:
        code (`str`):
            The code to evaluate.
        static_tools (`Dict[str, Callable]`):
            The functions that may be called during the evaluation. These can also be agents in a multiagent setting.
            These tools cannot be overwritten in the code: any assignment to their name will raise an error.
        custom_tools (`Dict[str, Callable]`):
            The functions that may be called during the evaluation.
            These tools can be overwritten in the code: any assignment to their name will overwrite them.
        state (`Dict[str, Any]`):
            A dictionary mapping variable names to values. The `state` should contain the initial inputs but will be
            updated by this function to contain all variables as they are evaluated.
            The print outputs will be stored in the state under the key "_print_outputs".
    """
    try:
        expression = ast.parse(code)
    except SyntaxError as e:
        raise InterpreterError(
            f"Code parsing failed on line {e.lineno} due to: {type(e).__name__}\n"
            f"{e.text}"
            f"{' ' * (e.offset or 0)}^\n"
            f"Error: {str(e)}"
        )

    if state is None:
        state = {}
    static_tools = static_tools.copy() if static_tools is not None else {}
    custom_tools = custom_tools if custom_tools is not None else {}
    result = None
    state["_print_outputs"] = PrintContainer()
    state["_operations_count"] = 0

    if "final_answer" in static_tools:
        previous_final_answer = static_tools["final_answer"]

        def final_answer(answer):  # Using 'answer' as the argument like in the original function
            raise FinalAnswerException(previous_final_answer(answer))

        static_tools["final_answer"] = final_answer

    try:
        for node in expression.body:
            result = evaluate_ast(node, state, static_tools, custom_tools, authorized_imports)
        state["_print_outputs"].value = truncate_content(
            str(state["_print_outputs"]), max_length=max_print_outputs_length
        )
        is_final_answer = False
        return result, is_final_answer
    except FinalAnswerException as e:
        state["_print_outputs"].value = truncate_content(
            str(state["_print_outputs"]), max_length=max_print_outputs_length
        )
        is_final_answer = True
        return e.value, is_final_answer
    except Exception as e:
        state["_print_outputs"].value = truncate_content(
            str(state["_print_outputs"]), max_length=max_print_outputs_length
        )
        raise InterpreterError(
            f"Code execution failed at line '{ast.get_source_segment(code, node)}' due to: {type(e).__name__}: {e}"
        )


class PythonExecutor:
    pass


class LocalPythonExecutor(PythonExecutor):
    def __init__(
        self,
        additional_authorized_imports: List[str],
        max_print_outputs_length: Optional[int] = None,
    ):
        self.custom_tools = {}
        self.state = FIFOCache(maxsize=100)
        self.max_print_outputs_length = max_print_outputs_length
        if max_print_outputs_length is None:
            self.max_print_outputs_length = DEFAULT_MAX_LEN_OUTPUT
        self.additional_authorized_imports = additional_authorized_imports
        self.authorized_imports = list(set(BASE_BUILTIN_MODULES) | set(self.additional_authorized_imports))
        # TODO: assert self.authorized imports are all installed locally
        self.static_tools = None

    def __call__(self, code_action: str) -> Tuple[Any, str, bool]:
        output, is_final_answer = evaluate_python_code(
            code_action,
            static_tools=self.static_tools,
            custom_tools=self.custom_tools,
            state=self.state,
            authorized_imports=self.authorized_imports,
            max_print_outputs_length=self.max_print_outputs_length,
        )
        logs = str(self.state["_print_outputs"])
        return output, logs, is_final_answer

    def send_variables(self, variables: dict):
        self.state.update(variables)

    def send_tools(self, tools: Dict[str, Tool]):
        self.static_tools = {**tools, **BASE_PYTHON_TOOLS}

class FIFOCache(cachetools.FIFOCache):
    def __init__(self, maxsize):
        super().__init__(maxsize)
        self.__items = getattr(self,"_Cache__data")
    def copy(self):
        return self.__items.copy()

__all__ = ["evaluate_ast","evaluate_python_code", "LocalPythonExecutor"]<|MERGE_RESOLUTION|>--- conflicted
+++ resolved
@@ -27,15 +27,12 @@
 from importlib.util import find_spec
 from types import BuiltinFunctionType, FunctionType, ModuleType
 from typing import Any, Callable, Dict, List, Optional, Set, Tuple
-<<<<<<< HEAD
 import cachetools
 import numpy as np
 import pandas as pd
 
 from .utils import BASE_BUILTIN_MODULES, truncate_content, StringBuffer, Display
-=======
-
->>>>>>> 0329674d
+
 from .tools import Tool
 from .utils import BASE_BUILTIN_MODULES, truncate_content
 
@@ -724,24 +721,8 @@
             return super(cls, instance)
         else:
             raise InterpreterError("super() takes at most 2 arguments")
-<<<<<<< HEAD
-    else:
-        if func_name == "print":
-            state["_print_outputs"] += static_tools["print"](args,call.args)
-            return None
-        else:  # Assume it's a callable object
-            if (
-                (inspect.getmodule(func) == builtins)
-                and inspect.isbuiltin(func)
-                and (func not in static_tools.values())
-            ):
-                raise InterpreterError(
-                    f"Invoking a builtin function that has not been explicitly added as a tool is not allowed ({func_name})."
-                )
-            return func(*args, **kwargs)
-=======
     elif func_name == "print":
-        state["_print_outputs"] += " ".join(map(str, args)) + "\n"
+        state["_print_outputs"] += static_tools["print"](args,call.args)
         return None
     else:  # Assume it's a callable object
         if (inspect.getmodule(func) == builtins) and inspect.isbuiltin(func) and (func not in static_tools.values()):
@@ -749,7 +730,6 @@
                 f"Invoking a builtin function that has not been explicitly added as a tool is not allowed ({func_name})."
             )
         return func(*args, **kwargs)
->>>>>>> 0329674d
 
 
 def evaluate_subscript(
