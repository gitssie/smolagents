from dataclasses import asdict, dataclass
from logging import getLogger
from typing import TYPE_CHECKING, Any, Dict, List, TypedDict, Union

from smolagents.models import ChatMessage, MessageRole
from smolagents.monitoring import AgentLogger, LogLevel
from smolagents.utils import AgentError, make_json_serializable

if TYPE_CHECKING:
    import PIL.Image

    from smolagents.models import ChatMessage
    from smolagents.monitoring import AgentLogger


logger = getLogger(__name__)


class Message(TypedDict):
    role: MessageRole
    content: str | list[dict]


@dataclass
class ToolCall:
    name: str
    arguments: Any
    id: str

    def dict(self):
        return {
            "id": self.id,
            "type": "function",
            "function": {
                "name": self.name,
                "arguments": make_json_serializable(self.arguments),
            },
        }


@dataclass
class MemoryStep:
    def dict(self):
        return asdict(self)

    def to_messages(self, **kwargs) -> List[Dict[str, Any]]:
        raise NotImplementedError


@dataclass
class ActionStep(MemoryStep):
    model_input_messages: List[Message] | None = None
    tool_calls: List[ToolCall] | None = None
    start_time: float | None = None
    end_time: float | None = None
    step_number: int | None = None
    error: AgentError | None = None
    duration: float | None = None
    model_output_message: ChatMessage = None
    model_output: str | None = None
    observations: str | None = None
    observations_images: List["PIL.Image.Image"] | None = None
    action_output: Any = None
    task_id: str = None

    def dict(self):
        # We overwrite the method to parse the tool_calls and action_output manually
        return {
            "model_input_messages": self.model_input_messages,
            "tool_calls": [tc.dict() for tc in self.tool_calls] if self.tool_calls else [],
            "start_time": self.start_time,
            "end_time": self.end_time,
            "step": self.step_number,
            "error": self.error.dict() if self.error else None,
            "duration": self.duration,
            "model_output_message": self.model_output_message,
            "model_output": self.model_output,
            "observations": self.observations,
            "action_output": make_json_serializable(self.action_output),
        }

    def to_messages(self, summary_mode: bool = False, show_model_input_messages: bool = False) -> List[Message]:
        messages = []
        if self.model_input_messages is not None and show_model_input_messages:
            messages.append(Message(role=MessageRole.SYSTEM, content=self.model_input_messages))
        if self.model_output is not None and not summary_mode:
            messages.append(
                Message(role=MessageRole.ASSISTANT, content=[{"type": "text", "text": self.model_output.strip()}])
            )

        if self.tool_calls is not None:
            pass
            # messages.append(
            #     Message(
            #         role=MessageRole.ASSISTANT,
            #         content=[
            #             {
            #                 "type": "text",
            #                 "text": "Calling tools:\n" + str([tc.dict() for tc in self.tool_calls]),
            #             }
            #         ],
            #     )
            # )

        logs = [str(self.observations)]
        if self.error is not None:
            error_message = (
                "Error:\n"
                + str(self.error)
                + "\nNow let's retry: take care not to repeat previous errors! If you have retried several times, try a completely different approach.\n"
            )
            message_content = f"Call id: {self.tool_calls[0].id}\n" if self.tool_calls else ""
            message_content += error_message
            logs.append(message_content)

        messages.append(
            Message(
                role=MessageRole.TOOL_RESPONSE,
                content=[
                    {
                        "type": "text",
                        "text": f"```observation\n{'\n'.join(logs)}```\n",
                    }
                ],
            )
        )

        if self.observations_images:
            messages.append(
                Message(
                    role=MessageRole.USER,
                    content=[{"type": "text", "text": "Here are the observed images:"}]
                    + [
                        {
                            "type": "image",
                            "image": image,
                        }
                        for image in self.observations_images
                    ],
                )
            )
        return messages


@dataclass
class PlanningStep(MemoryStep):
    model_input_messages: List[Message]
    model_output_message: ChatMessage
    plan: str
    task_id: str = None

    def to_messages(self, summary_mode: bool, **kwargs) -> List[Message]:
        if summary_mode:
            return []
        return [Message(role=MessageRole.ASSISTANT, content=[{"type": "text", "text": self.plan.strip()}])]


@dataclass
class TaskStep(MemoryStep):
    task: str
<<<<<<< HEAD
    task_images: List[str] | None = None
    task_id: str = None
=======
    task_images: List["PIL.Image.Image"] | None = None
>>>>>>> afa2d78a

    def to_messages(self, summary_mode: bool = False, **kwargs) -> List[Message]:
        content = [{"type": "text", "text": f"Task: {self.task}"}]
        if self.task_images:
            for image in self.task_images:
                content.append({"type": "image", "image": image})

        return [Message(role=MessageRole.USER, content=content)]


@dataclass
class SystemPromptStep(MemoryStep):
    system_prompt: str

    def to_messages(self, summary_mode: bool = False, **kwargs) -> List[Message]:
        if summary_mode:
            return []
        return [Message(role=MessageRole.SYSTEM, content=[{"type": "text", "text": self.system_prompt}])]


class AgentMemory:
    def __init__(self, system_prompt: str,memory_size:int=100):
        self.system_prompt = SystemPromptStep(system_prompt=system_prompt)
        self.steps: List[Union[TaskStep, ActionStep, PlanningStep]] = FIFOList(maxsize=memory_size)

    def reset(self):
        self.steps.clear()

    def get_succinct_steps(self) -> list[dict]:
        return [
            {key: value for key, value in step.dict().items() if key != "model_input_messages"} for step in self.steps
        ]

    def get_full_steps(self) -> list[dict]:
        return [step.dict() for step in self.steps]

    def replay(self, logger: AgentLogger, detailed: bool = False):
        """Prints a pretty replay of the agent's steps.

        Args:
            logger (AgentLogger): The logger to print replay logs to.
            detailed (bool, optional): If True, also displays the memory at each step. Defaults to False.
                Careful: will increase log length exponentially. Use only for debugging.
        """
        logger.console.log("Replaying the agent's steps:")
        for step in self.steps:
            if isinstance(step, SystemPromptStep) and detailed:
                logger.log_markdown(title="System prompt", content=step.system_prompt, level=LogLevel.ERROR)
            elif isinstance(step, TaskStep):
                logger.log_task(step.task, "", level=LogLevel.ERROR)
            elif isinstance(step, ActionStep):
                logger.log_rule(f"Step {step.step_number}", level=LogLevel.ERROR)
                if detailed:
                    logger.log_messages(step.model_input_messages)
                logger.log_markdown(title="Agent output:", content=step.model_output, level=LogLevel.ERROR)
            elif isinstance(step, PlanningStep):
                logger.log_rule("Planning step", level=LogLevel.ERROR)
                if detailed:
                    logger.log_messages(step.model_input_messages, level=LogLevel.ERROR)
                logger.log_markdown(title="Agent output:", content=step.facts + "\n" + step.plan, level=LogLevel.ERROR)


class FIFOList:
    def __init__(self, maxsize):
        if not isinstance(maxsize, int):
            raise TypeError("maxsize must be an integer")
        if maxsize <= 0:
            raise ValueError("maxsize must be positive")

        self._maxsize = maxsize
        self._list = []

    def __len__(self):
        return len(self._list)

    def __getitem__(self, index):
        return self._list[index]

    def __setitem__(self, index, value):
        self._list[index] = value

    def __iter__(self):
        return iter(self._list)

    def __str__(self):
        return str(self._list)

    def __repr__(self):
        return f"FIFOList(maxsize={self._maxsize}, items={self._list})"

    def append(self, item):
        if len(self._list) >= self._maxsize:
            task_id = getattr(self._list.pop(0), "task_id")
            while task_id is not None:
                if task_id == getattr(self._list[0], "task_id"):
                    self._list.pop(0)
                else:
                    task_id = None

        self._list.append(item)
        return len(self._list)

    def extend(self, items):
        for item in items:
            self.append(item)

    def clear(self):
        self._list.clear()


__all__ = ["AgentMemory"]<|MERGE_RESOLUTION|>--- conflicted
+++ resolved
@@ -59,7 +59,7 @@
     model_output_message: ChatMessage = None
     model_output: str | None = None
     observations: str | None = None
-    observations_images: List["PIL.Image.Image"] | None = None
+    observations_images: List[str] | None = None
     action_output: Any = None
     task_id: str = None
 
@@ -158,12 +158,8 @@
 @dataclass
 class TaskStep(MemoryStep):
     task: str
-<<<<<<< HEAD
-    task_images: List[str] | None = None
+    task_images: List["PIL.Image.Image"] | None = None
     task_id: str = None
-=======
-    task_images: List["PIL.Image.Image"] | None = None
->>>>>>> afa2d78a
 
     def to_messages(self, summary_mode: bool = False, **kwargs) -> List[Message]:
         content = [{"type": "text", "text": f"Task: {self.task}"}]
