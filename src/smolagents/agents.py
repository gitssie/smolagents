--- conflicted
+++ resolved
@@ -37,15 +37,10 @@
 from rich.rule import Rule
 from rich.text import Text
 
-<<<<<<< HEAD
-from .agent_types import AgentAudio, AgentImage, AgentType, AgentInput, handle_agent_output_types
-=======
-
 if TYPE_CHECKING:
     import PIL.Image
 
-from .agent_types import AgentAudio, AgentImage, AgentType, handle_agent_output_types
->>>>>>> afa2d78a
+from .agent_types import AgentAudio, AgentImage, AgentType, AgentInput, handle_agent_output_types
 from .default_tools import TOOL_MAPPING, FinalAnswerTool
 from .local_python_executor import BASE_BUILTIN_MODULES, LocalPythonExecutor, PythonExecutor, fix_final_answer_code
 from .memory import ActionStep, AgentMemory, PlanningStep, SystemPromptStep, TaskStep, ToolCall
@@ -366,13 +361,8 @@
             yield memory_step
         yield handle_agent_output_types(final_answer)
 
-<<<<<<< HEAD
-    def _create_memory_step(self, step_start_time: float, images: List[str] | None) -> ActionStep:
-        return ActionStep(task_id=self.task_id, step_number=self.step_number, start_time=step_start_time, observations_images=images)
-=======
     def _create_memory_step(self, step_start_time: float, images: List["PIL.Image.Image"] | None) -> ActionStep:
-        return ActionStep(step_number=self.step_number, start_time=step_start_time, observations_images=images)
->>>>>>> afa2d78a
+        return ActionStep(task_id=self.task_id,step_number=self.step_number, start_time=step_start_time, observations_images=images)
 
     def _execute_step(self, task: str, memory_step: ActionStep) -> Union[None, Any]:
         if self.planning_interval is not None and self.step_number % self.planning_interval == 1:
@@ -619,7 +609,7 @@
             if tool_name in self.tools:
                 tool = self.tools[tool_name]
                 error_msg = (
-                    f"Error whene executing tool {tool_name} with arguments {arguments}: {type(e).__name__}: {e}\nYou should only use this tool with a correct input.\n"
+                    f"Error when executing tool {tool_name} with arguments {arguments}: {type(e).__name__}: {e}\nYou should only use this tool with a correct input.\n"
                     f"As a reminder, this tool's description is the following: '{tool.description}'.\nIt takes inputs: {tool.inputs} and returns output type {tool.output_type}"
                 )
                 raise AgentExecutionError(error_msg, self.logger)
@@ -1143,7 +1133,7 @@
         self.authorized_imports = sorted(set(BASE_BUILTIN_MODULES) | set(self.additional_authorized_imports))
         self.max_print_outputs_length = max_print_outputs_length
         prompt_templates = prompt_templates or yaml.safe_load(
-            importlib.resources.files("smolagents.prompts").joinpath("code_agent.yaml").read_text(encoding='utf-8')
+            importlib.resources.files("smolagents.prompts").joinpath("code_agent.yaml").read_text()
         )
         super().__init__(
             tools=tools,
@@ -1209,22 +1199,11 @@
             additional_args = {"grammar": self.grammar} if self.grammar is not None else {}
             chat_message: ChatMessage = self.model(
                 self.input_messages,
-<<<<<<< HEAD
                 stop_sequences=["<end_code>", "```observation"],
-=======
-                stop_sequences=["<end_code>", "Observation:", "Calling tools:"],
->>>>>>> afa2d78a
                 **additional_args,
             )
             memory_step.model_output_message = chat_message
             model_output = chat_message.content
-
-            # This adds <end_code> sequence to the history.
-            # This will nudge ulterior LLM calls to finish with <end_code>, thus efficiently stopping generation.
-            if model_output and model_output.strip().endswith("```"):
-                model_output += "<end_code>"
-                memory_step.model_output_message.content = model_output
-
             memory_step.model_output = model_output
         except Exception as e:
             raise AgentGenerationError(f"Error in generating model output:\n{e}", self.logger) from e
@@ -1244,7 +1223,7 @@
 
         if not is_code:
             return model_output
-        
+
         memory_step.tool_calls = [
             ToolCall(
                 name="python_interpreter",
@@ -1295,11 +1274,11 @@
             if output is None:
                 observation = "Last output from code snippet:\n" + truncated_output
             else:
-                observation += "You have provided the final answer, so the task is complete." 
-            
+                observation += "You have provided the final answer, so the task is complete."
+
         memory_step.observations = observation
         memory_step.action_output = output
-        
+
         execution_outputs_console += [
             Text(
                 f"{('Out - Final answer' if is_final_answer else 'Out')}: {truncated_output}",
@@ -1307,11 +1286,7 @@
             ),
         ]
         self.logger.log(Group(*execution_outputs_console), level=LogLevel.INFO)
-<<<<<<< HEAD
-       
-        return output if is_final_answer else None
-=======
-        memory_step.action_output = output
+
         return output if is_final_answer else None
 
     def to_dict(self) -> dict[str, Any]:
@@ -1325,5 +1300,4 @@
         agent_dict["executor_type"] = self.executor_type
         agent_dict["executor_kwargs"] = self.executor_kwargs
         agent_dict["max_print_outputs_length"] = self.max_print_outputs_length
-        return agent_dict
->>>>>>> afa2d78a
+        return agent_dict