#!/usr/bin/env python
# coding=utf-8

# Copyright 2024 The HuggingFace Inc. team. All rights reserved.
#
# Licensed under the Apache License, Version 2.0 (the "License");
# you may not use this file except in compliance with the License.
# You may obtain a copy of the License at
#
#     http://www.apache.org/licenses/LICENSE-2.0
#
# Unless required by applicable law or agreed to in writing, software
# distributed under the License is distributed on an "AS IS" BASIS,
# WITHOUT WARRANTIES OR CONDITIONS OF ANY KIND, either express or implied.
# See the License for the specific language governing permissions and
# limitations under the License.
import ast
import base64
import importlib.metadata
import importlib.util
import inspect
import json
import os
import re
import types
from functools import lru_cache
from io import BytesIO
from textwrap import dedent
<<<<<<< HEAD
from typing import TYPE_CHECKING, Any, Dict, Tuple, Union
from abc import ABC, abstractmethod
=======
from typing import TYPE_CHECKING, Any, Dict, Tuple

>>>>>>> afa2d78a

if TYPE_CHECKING:
    from smolagents.memory import AgentLogger


__all__ = ["AgentError","UserInputError","StringBuffer","Display"]


@lru_cache
def _is_package_available(package_name: str) -> bool:
    try:
        importlib.metadata.version(package_name)
        return True
    except importlib.metadata.PackageNotFoundError:
        return False


BASE_BUILTIN_MODULES = [
    "collections",
    "datetime",
    "calendar",
    "itertools",
    "math",
    "queue",
    "random",
    "re",
    "stat",
    "statistics",
    "time",
    "unicodedata",
]

class Display(ABC):
    @abstractmethod
    def display(self):
        pass

class StringBuffer(str):
    def __init__(self, value=""):
        if isinstance(value, list):
            self._buffer = []
            for v in value:
                if isinstance(v, StringBuffer):
                    self._buffer.extend(v._buffer)
                else:
                    self._buffer.append(v)
        elif value is not None:
            self._buffer = [value]
        else:
            self._buffer = []

    @property
    def buffer(self):
        return self._buffer

    def append(self, string):
        """追加字符串到缓冲区"""
        if not isinstance(string, str):
            raise ValueError("Only strings can be appended.")
        self._buffer.append(string)

    def clear(self):
        """清空缓冲区"""
        self._buffer.clear()

    def to_string(self):
        """返回拼接后的完整字符串"""
        return ''.join([str(v) for v in self._buffer])

    def __iadd__(self, other):
        """支持 += 操作"""
        if isinstance(other, str):
            self.append(other)
        elif isinstance(other, StringBuffer):
            self._buffer.extend(other._buffer)
        else:
            raise TypeError(f"Unsupported operand type(s) for +=: 'StringBuffer' and '{type(other).__name__}'")
        return self

    def __add__(self, other):
        """支持 + 操作"""
        new_buffer = StringBuffer()
        new_buffer._buffer.extend(self._buffer)
        if isinstance(other, str):
            new_buffer.append(other)
        elif isinstance(other, StringBuffer):
            new_buffer._buffer.extend(other._buffer)
        else:
            raise TypeError(f"Unsupported operand type(s) for +: 'StringBuffer' and '{type(other).__name__}'")
        return new_buffer

    def __radd__(self, other):
        """支持反向 + 操作"""
        if isinstance(other, str):
            new_buffer = StringBuffer(other)
            new_buffer._buffer.extend(self._buffer)
            return new_buffer
        else:
            raise TypeError(f"Unsupported operand type(s) for +: '{type(other).__name__}' and 'StringBuffer'")

    def format(self, *args, **kwargs):
        """支持 format 操作"""
        formatted_str = self.to_string().format(*args, **kwargs)
        return StringBuffer(formatted_str)

    def __len__(self):
        """返回当前缓冲区中字符串的总长度"""
        return len(self.to_string())

    def __getitem__(self, index):
        return self.to_string()[index]

    def __str__(self):
        """转换为字符串表示"""
        return self.to_string()

    def __repr__(self):
        """调试信息"""
        return f"StringBuffer({self._buffer})"

    # 实现 str 类的其他方法
    def capitalize(self):
        return self.to_string().capitalize()

    def casefold(self):
        return self.to_string().casefold()

    def center(self, width, fillchar=' '):
        return self.to_string().center(width, fillchar)

    def count(self, sub, start=0, end=None):
        return self.to_string().count(sub, start, end)

    def encode(self, encoding='utf-8', errors='strict'):
        return self.to_string().encode(encoding, errors)

    def endswith(self, suffix, start=0, end=None):
        return self.to_string().endswith(suffix, start, end)

    def expandtabs(self, tabsize=8):
        return self.to_string().expandtabs(tabsize)

    def find(self, sub, start=0, end=None):
        return self.to_string().find(sub, start, end)

    def index(self, sub, start=0, end=None):
        return self.to_string().index(sub, start, end)

    def isalnum(self):
        return self.to_string().isalnum()

    def isalpha(self):
        return self.to_string().isalpha()

    def isascii(self):
        return self.to_string().isascii()

    def isdecimal(self):
        return self.to_string().isdecimal()

    def isdigit(self):
        return self.to_string().isdigit()

    def isidentifier(self):
        return self.to_string().isidentifier()

    def islower(self):
        return self.to_string().islower()

    def isnumeric(self):
        return self.to_string().isnumeric()

    def isprintable(self):
        return self.to_string().isprintable()

    def isspace(self):
        return self.to_string().isspace()

    def istitle(self):
        return self.to_string().istitle()

    def isupper(self):
        return self.to_string().isupper()

    def join(self, iterable):
        return self.to_string().join(iterable)

    def ljust(self, width, fillchar=' '):
        return self.to_string().ljust(width, fillchar)

    def lower(self):
        return self.to_string().lower()

    def lstrip(self, chars=None):
        return self.to_string().lstrip(chars)

    def partition(self, sep):
        return self.to_string().partition(sep)

    def removeprefix(self, prefix):
        return self.to_string().removeprefix(prefix)

    def removesuffix(self, suffix):
        return self.to_string().removesuffix(suffix)

    def replace(self, old, new, count=-1):
        return self.to_string().replace(old, new, count)

    def rfind(self, sub, start=0, end=None):
        return self.to_string().rfind(sub, start, end)

    def rindex(self, sub, start=0, end=None):
        return self.to_string().rindex(sub, start, end)

    def rjust(self, width, fillchar=' '):
        return self.to_string().rjust(width, fillchar)

    def rpartition(self, sep):
        return self.to_string().rpartition(sep)

    def rsplit(self, sep=None, maxsplit=-1):
        return self.to_string().rsplit(sep, maxsplit)

    def rstrip(self, chars=None):
        return self.to_string().rstrip(chars)

    def split(self, sep=None, maxsplit=-1):
        return self.to_string().split(sep, maxsplit)

    def splitlines(self, keepends=False):
        return self.to_string().splitlines(keepends)

    def startswith(self, prefix, start=0, end=None):
        return self.to_string().startswith(prefix, start, end)

    def strip(self, chars=None):
        return self.to_string().strip(chars)

    def swapcase(self):
        return self.to_string().swapcase()

    def title(self):
        return self.to_string().title()

    def translate(self, table):
        return self.to_string().translate(table)

    def upper(self):
        return self.to_string().upper()

    def zfill(self, width):
        return self.to_string().zfill(width)

class UserInputError(BaseException):
    def __init__(self, value):
        self.value = value

    def __repr__(self):
        return "input"
    def __str__(self):
        return "input"

def escape_code_brackets(text: str) -> str:
    """Escapes square brackets in code segments while preserving Rich styling tags."""

    def replace_bracketed_content(match):
        content = match.group(1)
        cleaned = re.sub(
            r"bold|red|green|blue|yellow|magenta|cyan|white|black|italic|dim|\s|#[0-9a-fA-F]{6}", "", content
        )
        return f"\\[{content}\\]" if cleaned.strip() else f"[{content}]"

    return re.sub(r"\[([^\]]*)\]", replace_bracketed_content, text)


class AgentError(Exception):
    """Base class for other agent-related exceptions"""

    def __init__(self, message, logger: "AgentLogger"):
        super().__init__(message)
        self.message = message
        logger.log_error(message)

    def dict(self) -> Dict[str, str]:
        return {"type": self.__class__.__name__, "message": str(self.message)}


class AgentParsingError(AgentError):
    """Exception raised for errors in parsing in the agent"""

    pass


class AgentExecutionError(AgentError):
    """Exception raised for errors in execution in the agent"""

    pass


class AgentMaxStepsError(AgentError):
    """Exception raised for errors in execution in the agent"""

    pass


class AgentGenerationError(AgentError):
    """Exception raised for errors in generation in the agent"""

    pass


def make_json_serializable(obj: Any) -> Any:
    """Recursive function to make objects JSON serializable"""
    if obj is None:
        return None
    elif isinstance(obj, (str, int, float, bool)):
        # Try to parse string as JSON if it looks like a JSON object/array
        if isinstance(obj, str):
            try:
                if (obj.startswith("{") and obj.endswith("}")) or (obj.startswith("[") and obj.endswith("]")):
                    parsed = json.loads(obj)
                    return make_json_serializable(parsed)
            except json.JSONDecodeError:
                pass
        return obj
    elif isinstance(obj, (list, tuple)):
        return [make_json_serializable(item) for item in obj]
    elif isinstance(obj, dict):
        return {str(k): make_json_serializable(v) for k, v in obj.items()}
    elif hasattr(obj, "__dict__"):
        # For custom objects, convert their __dict__ to a serializable format
        return {"_type": obj.__class__.__name__, **{k: make_json_serializable(v) for k, v in obj.__dict__.items()}}
    else:
        # For any other type, convert to string
        return str(obj)


def parse_json_blob(json_blob: str) -> Tuple[Dict[str, str], str]:
    "Extracts the JSON blob from the input and returns the JSON data and the rest of the input."
    try:
        first_accolade_index = json_blob.find("{")
        last_accolade_index = [a.start() for a in list(re.finditer("}", json_blob))][-1]
        json_data = json_blob[first_accolade_index : last_accolade_index + 1]
        json_data = json.loads(json_data, strict=False)
        return json_data, json_blob[:first_accolade_index]
    except json.JSONDecodeError as e:
        place = e.pos
        if json_blob[place - 1 : place + 2] == "},\n":
            raise ValueError(
                "JSON is invalid: you probably tried to provide multiple tool calls in one action. PROVIDE ONLY ONE TOOL CALL."
            )
        raise ValueError(
            f"The JSON blob you used is invalid due to the following error: {e}.\n"
            f"JSON blob was: {json_blob}, decoding failed on that specific part of the blob:\n"
            f"'{json_blob[place - 4 : place + 5]}'."
        )


def parse_code_blobs(code_blob: str) -> Tuple[str, bool]:
    """Parses the LLM's output to get any code blob inside. Will return the code directly if it's code."""
    pattern = r"```(?:py|python)(?::[^\n]*)?\n(.*?)\n```"
    matches = re.findall(pattern, code_blob, re.DOTALL)
    if len(matches) == 0:
        try:  # Maybe the LLM outputted a code blob directly
            return code_blob,False
        except SyntaxError:
            pass

        if "final" in code_blob and "answer" in code_blob:
            raise ValueError(
                f"""
Your code snippet is invalid, because the regex pattern {pattern} was not found in it.
It seems like you're trying to return the final answer, you can do it as follows:
```py
final_answer("YOUR FINAL ANSWER HERE")
```<end_code>""".strip()
            )
        raise ValueError("""
                Your code snippet is invalid, because the regex pattern {pattern} was not found in it.
                Here is your code snippet:
                {text}
                It seems like you're trying to return the final answer, you can do it as follows:
                Code:
                ```py
                final_answer("YOUR FINAL ANSWER HERE")
                ```<end_code>
                """
            ).strip()

    return "\n\n".join(match.strip() for match in matches),True


MAX_LENGTH_TRUNCATE_CONTENT = 20000


def truncate_content(content: str, max_length: int = MAX_LENGTH_TRUNCATE_CONTENT) -> str:
    if len(content) <= max_length:
        return content
    else:
        return (
            content[: max_length // 2]
            + f"\n..._This content has been truncated to stay below {max_length} characters_...\n"
            + content[-max_length // 2 :]
        )


class ImportFinder(ast.NodeVisitor):
    def __init__(self):
        self.packages = set()

    def visit_Import(self, node):
        for alias in node.names:
            # Get the base package name (before any dots)
            base_package = alias.name.split(".")[0]
            self.packages.add(base_package)

    def visit_ImportFrom(self, node):
        if node.module:  # for "from x import y" statements
            # Get the base package name (before any dots)
            base_package = node.module.split(".")[0]
            self.packages.add(base_package)


def get_method_source(method):
    """Get source code for a method, including bound methods."""
    if isinstance(method, types.MethodType):
        method = method.__func__
    return get_source(method)


def is_same_method(method1, method2):
    """Compare two methods by their source code."""
    try:
        source1 = get_method_source(method1)
        source2 = get_method_source(method2)

        # Remove method decorators if any
        source1 = "\n".join(line for line in source1.split("\n") if not line.strip().startswith("@"))
        source2 = "\n".join(line for line in source2.split("\n") if not line.strip().startswith("@"))

        return source1 == source2
    except (TypeError, OSError):
        return False


def is_same_item(item1, item2):
    """Compare two class items (methods or attributes) for equality."""
    if callable(item1) and callable(item2):
        return is_same_method(item1, item2)
    else:
        return item1 == item2


def instance_to_source(instance, base_cls=None):
    """Convert an instance to its class source code representation."""
    cls = instance.__class__
    class_name = cls.__name__

    # Start building class lines
    class_lines = []
    if base_cls:
        class_lines.append(f"class {class_name}({base_cls.__name__}):")
    else:
        class_lines.append(f"class {class_name}:")

    # Add docstring if it exists and differs from base
    if cls.__doc__ and (not base_cls or cls.__doc__ != base_cls.__doc__):
        class_lines.append(f'    """{cls.__doc__}"""')

    # Add class-level attributes
    class_attrs = {
        name: value
        for name, value in cls.__dict__.items()
        if not name.startswith("__")
        and not callable(value)
        and not (base_cls and hasattr(base_cls, name) and getattr(base_cls, name) == value)
    }

    for name, value in class_attrs.items():
        if isinstance(value, str):
            # multiline value
            if "\n" in value:
                escaped_value = value.replace('"""', r"\"\"\"")  # Escape triple quotes
                class_lines.append(f'    {name} = """{escaped_value}"""')
            else:
                class_lines.append(f"    {name} = {json.dumps(value)}")
        else:
            class_lines.append(f"    {name} = {repr(value)}")

    if class_attrs:
        class_lines.append("")

    # Add methods
    methods = {
        name: func
        for name, func in cls.__dict__.items()
        if callable(func)
        and (
            not base_cls
            or not hasattr(base_cls, name)
            or (
                isinstance(func, staticmethod)
                or isinstance(func, classmethod)
                or (getattr(base_cls, name).__code__.co_code != func.__code__.co_code)
            )
        )
    }

    for name, method in methods.items():
        method_source = get_source(method)
        # Clean up the indentation
        method_lines = method_source.split("\n")
        first_line = method_lines[0]
        indent = len(first_line) - len(first_line.lstrip())
        method_lines = [line[indent:] for line in method_lines]
        method_source = "\n".join(["    " + line if line.strip() else line for line in method_lines])
        class_lines.append(method_source)
        class_lines.append("")

    # Find required imports using ImportFinder
    import_finder = ImportFinder()
    import_finder.visit(ast.parse("\n".join(class_lines)))
    required_imports = import_finder.packages

    # Build final code with imports
    final_lines = []

    # Add base class import if needed
    if base_cls:
        final_lines.append(f"from {base_cls.__module__} import {base_cls.__name__}")

    # Add discovered imports
    for package in required_imports:
        final_lines.append(f"import {package}")

    if final_lines:  # Add empty line after imports
        final_lines.append("")

    # Add the class code
    final_lines.extend(class_lines)

    return "\n".join(final_lines)


def get_source(obj) -> str:
    """Get the source code of a class or callable object (e.g.: function, method).
    First attempts to get the source code using `inspect.getsource`.
    In a dynamic environment (e.g.: Jupyter, IPython), if this fails,
    falls back to retrieving the source code from the current interactive shell session.

    Args:
        obj: A class or callable object (e.g.: function, method)

    Returns:
        str: The source code of the object, dedented and stripped

    Raises:
        TypeError: If object is not a class or callable
        OSError: If source code cannot be retrieved from any source
        ValueError: If source cannot be found in IPython history

    Note:
        TODO: handle Python standard REPL
    """
    if not (isinstance(obj, type) or callable(obj)):
        raise TypeError(f"Expected class or callable, got {type(obj)}")

    inspect_error = None
    try:
        # Handle dynamically created classes
        source = getattr(obj, "__source__", None) or inspect.getsource(obj)
        return dedent(source).strip()
    except OSError as e:
        # let's keep track of the exception to raise it if all further methods fail
        inspect_error = e
    try:
        import IPython

        shell = IPython.get_ipython()
        if not shell:
            raise ImportError("No active IPython shell found")
        all_cells = "\n".join(shell.user_ns.get("In", [])).strip()
        if not all_cells:
            raise ValueError("No code cells found in IPython session")

        tree = ast.parse(all_cells)
        for node in ast.walk(tree):
            if isinstance(node, (ast.ClassDef, ast.FunctionDef)) and node.name == obj.__name__:
                return dedent("\n".join(all_cells.split("\n")[node.lineno - 1 : node.end_lineno])).strip()
        raise ValueError(f"Could not find source code for {obj.__name__} in IPython history")
    except ImportError:
        # IPython is not available, let's just raise the original inspect error
        raise inspect_error
    except ValueError as e:
        # IPython is available but we couldn't find the source code, let's raise the error
        raise e from inspect_error


def encode_image_base64(image):
    buffered = BytesIO()
    image.save(buffered, format="PNG")
    return base64.b64encode(buffered.getvalue()).decode("utf-8")


def make_image_url(base64_image):
    return f"data:image/png;base64,{base64_image}"


def make_init_file(folder: str):
    os.makedirs(folder, exist_ok=True)
    # Create __init__
    with open(os.path.join(folder, "__init__.py"), "w"):
        pass

def extract_thought_from_model_output(model_output: str) -> str:
    thought_pattern = r"```thought(.*?)```\n"
    match = re.search(thought_pattern, model_output, re.DOTALL)
    if match:
        return match.group(1).strip()
    return remove_code_from_model_output(model_output)

def remove_code_from_model_output(model_output: str) -> str:
    pre_code_pattern = r"^(.*?)```(?:py|python)"
    match = re.search(pre_code_pattern, model_output, re.DOTALL)
    if match:
        return match.group(1).strip()
    return model_output<|MERGE_RESOLUTION|>--- conflicted
+++ resolved
@@ -26,13 +26,8 @@
 from functools import lru_cache
 from io import BytesIO
 from textwrap import dedent
-<<<<<<< HEAD
 from typing import TYPE_CHECKING, Any, Dict, Tuple, Union
 from abc import ABC, abstractmethod
-=======
-from typing import TYPE_CHECKING, Any, Dict, Tuple
-
->>>>>>> afa2d78a
 
 if TYPE_CHECKING:
     from smolagents.memory import AgentLogger
